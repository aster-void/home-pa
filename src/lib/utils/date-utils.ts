--- conflicted
+++ resolved
@@ -5,6 +5,18 @@
  * - Store: Always saves dates in UTC
  * - Display: Always converts UTC to local time for UI
  */
+
+/**
+ * Converts a local date string (YYYY-MM-DD) to UTC Date object
+ * Used when saving to store
+ */
+export function localDateStringToUTC(dateString: string): Date {
+  if (!dateString) return new Date();
+
+  // Parse the local date and create UTC date
+  const [year, month, day] = dateString.split("-").map(Number);
+  return new Date(Date.UTC(year, month - 1, day));
+}
 
 /**
  * Converts a local datetime string (YYYY-MM-DDTHH:MM) to UTC Date object
@@ -115,37 +127,60 @@
 }
 
 /**
- * Converts a local date string (YYYY-MM-DD) to a UTC Date at 00:00
- * Useful for normalizing single-day selections
- */
-export function localDateStringToUTC(dateString: string): Date {
-  return createDateOnlyUTC(dateString);
-}
-
-/**
- * Builds a single-day all-day UTC range (00:00 to 23:59:59.999) for the given date
- */
-export function createAllDayUTCRange(dateString: string): { start: Date; end: Date } {
-  const start = createDateOnlyUTC(dateString);
-  const end = new Date(start);
-  end.setHours(23, 59, 59, 999);
-  return { start, end };
-}
-
-/**
- * Builds a multi-day all-day UTC range (inclusive end-of-day on the final date)
+ * Creates an all-day UTC Date range from a local date string
+ * Used for all-day events (legacy function - use createDateOnlyUTC instead)
+ */
+export function createAllDayUTCRange(dateString: string): {
+  start: Date;
+  end: Date;
+} {
+  const dateOnly = createDateOnlyUTC(dateString);
+  return { start: dateOnly, end: dateOnly };
+}
+
+/**
+ * Creates a multi-day all-day UTC Date range from start and end date strings
+ * Used for all-day events that span multiple days
+ * For multi-day events, start is first day at 00:00 UTC, end is last day at 00:00 UTC
  */
 export function createMultiDayAllDayUTCRange(
   startDateString: string,
   endDateString: string,
 ): { start: Date; end: Date } {
-  const start = createDateOnlyUTC(startDateString);
-  const end = createDateOnlyUTC(endDateString || startDateString);
-  end.setHours(23, 59, 59, 999);
+  if (!startDateString || !endDateString) {
+    const now = new Date();
+    const dateOnly = new Date(
+      Date.UTC(now.getFullYear(), now.getMonth(), now.getDate()),
+    );
+    return { start: dateOnly, end: dateOnly };
+  }
+
+  const [startYear, startMonth, startDay] = startDateString
+    .split("-")
+    .map(Number);
+  const [endYear, endMonth, endDay] = endDateString.split("-").map(Number);
+
+  // Create UTC dates at 00:00 for multi-day date-only events
+  const start = new Date(Date.UTC(startYear, startMonth - 1, startDay));
+  const end = new Date(Date.UTC(endYear, endMonth - 1, endDay));
   return { start, end };
 }
-<<<<<<< HEAD
-=======
+
+/**
+ * Helper function to determine if an event is date-only (all-day or some-timing)
+ */
+export function isDateOnlyEvent(event: {
+  timeLabel?: string;
+  start: Date;
+  end: Date;
+}): boolean {
+  if (event.timeLabel === "all-day" || event.timeLabel === "some-timing") {
+    return true;
+  }
+
+  // Fallback: check if start and end are the same (date-only)
+  return event.start.getTime() === event.end.getTime();
+}
 
 /**
  * Helper function to get the date string for date-only events
@@ -365,5 +400,4 @@
   return queryString
     ? `/api/calendar/export?${queryString}`
     : "/api/calendar/export";
-}
->>>>>>> 9de5011a
+}