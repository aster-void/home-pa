--- conflicted
+++ resolved
@@ -43,23 +43,10 @@
   }
 
   // Convert end date: For all-day events, DB stores exclusive DTEND (iCal standard)
-  // App uses inclusive end dates: 
-  // - Single-day: 12/12 00:00:00 to 12/12 23:59:59.999
-  // - Multi-day: 12/12 00:00:00 to 12/15 23:59:59.999 (inclusive of last day)
+  // App uses inclusive end dates, so we need to subtract 1 day for multi-day events
   let appEndDate: Date;
   if (dbEvent.isAllDay && dbEvent.dtend) {
     // For all-day events, dtend is exclusive (day after event ends)
-<<<<<<< HEAD
-    // Convert to inclusive: subtract 1 day and set to end of day
-    // This works for both single-day and multi-day events
-    const exclusiveEnd = new Date(dbEvent.dtend);
-    exclusiveEnd.setHours(0, 0, 0, 0);
-    // Convert exclusive to inclusive: subtract 1 day, set to end of that day
-    const inclusiveEnd = new Date(exclusiveEnd);
-    inclusiveEnd.setDate(inclusiveEnd.getDate() - 1);
-    inclusiveEnd.setHours(23, 59, 59, 999); // End of the last day (inclusive)
-    appEndDate = inclusiveEnd;
-=======
     // Convert to inclusive: subtract 1 day
     // IMPORTANT: Use UTC operations to avoid timezone issues
     const exclusiveEndUTC = Date.UTC(
@@ -90,18 +77,12 @@
       // Single-day event: end = start
       appEndDate = dbEvent.dtstart;
     }
->>>>>>> 9de5011a
   } else if (dbEvent.dtend) {
     // Timed events: use dtend as-is (not exclusive)
     appEndDate = dbEvent.dtend;
   } else {
-    // No end date: use start as end (set to end of same day for all-day)
-    if (dbEvent.isAllDay) {
-      appEndDate = new Date(dbEvent.dtstart);
-      appEndDate.setHours(23, 59, 59, 999);
-    } else {
-      appEndDate = dbEvent.dtstart;
-    }
+    // No end date: use start as end
+    appEndDate = dbEvent.dtstart;
   }
 
   return {
@@ -171,22 +152,6 @@
 
   const isAllDay = event.timeLabel === "all-day";
 
-<<<<<<< HEAD
-  // For all-day events, iCalendar uses exclusive DTEND (the day after the event ends)
-  // App uses inclusive end dates (23:59:59.999), so we convert to exclusive (next day 00:00)
-  // This works for both single-day and multi-day events:
-  // - Single-day: 12/12 23:59:59.999 -> 12/13 00:00:00 (exclusive)
-  // - Multi-day: 12/15 23:59:59.999 -> 12/16 00:00:00 (exclusive)
-  let dbDtend: Date | null = null;
-  if (isAllDay && event.end) {
-    const endDate = new Date(event.end);
-    // Get the date part (all-day events end at 23:59:59.999, so we need the next day)
-    endDate.setHours(0, 0, 0, 0);
-    // Convert inclusive end to exclusive: add 1 day
-    const exclusiveEnd = new Date(endDate);
-    exclusiveEnd.setDate(exclusiveEnd.getDate() + 1);
-    dbDtend = exclusiveEnd;
-=======
   // For all-day events, handle multi-day events correctly
   // iCalendar uses exclusive DTEND for all-day events (the day after the event ends)
   // IMPORTANT: Use UTC operations to avoid timezone issues
@@ -229,7 +194,6 @@
         ),
       );
     }
->>>>>>> 9de5011a
   } else if (!isAllDay) {
     // Timed events: use the end date as-is
     dbDtend = event.end;
@@ -311,15 +275,6 @@
         : existingEvent.isAllDay;
 
     if (isAllDay && updates.end) {
-<<<<<<< HEAD
-      // Convert inclusive end (23:59:59.999) to exclusive (next day 00:00)
-      // Works for both single-day and multi-day all-day events
-      const endDate = new Date(updates.end);
-      endDate.setHours(0, 0, 0, 0);
-      const exclusiveEnd = new Date(endDate);
-      exclusiveEnd.setDate(exclusiveEnd.getDate() + 1);
-      result.dtend = exclusiveEnd;
-=======
       const startSource = updates.start ?? existingEvent.dtstart;
       const startUTC = Date.UTC(
         startSource.getUTCFullYear(),
@@ -356,7 +311,6 @@
           ),
         );
       }
->>>>>>> 9de5011a
     } else {
       result.dtend = updates.end;
     }
@@ -378,15 +332,6 @@
       // Already handled above
     } else if (updates.timeLabel === "all-day" && existingEvent.dtend) {
       // Converting timed event to all-day: convert dtend to exclusive format
-<<<<<<< HEAD
-      // For all-day, we assume the end date should be end of the same day as start
-      const startDate = new Date(updates.start ?? existingEvent.dtstart);
-      startDate.setHours(0, 0, 0, 0);
-      // Set exclusive end to start + 1 day (single-day all-day event)
-      const exclusiveEnd = new Date(startDate);
-      exclusiveEnd.setDate(exclusiveEnd.getDate() + 1);
-      result.dtend = exclusiveEnd;
-=======
       const startSource = updates.start ?? existingEvent.dtstart;
       const startUTC = Date.UTC(
         startSource.getUTCFullYear(),
@@ -420,7 +365,6 @@
           ),
         );
       }
->>>>>>> 9de5011a
     }
   }
 
@@ -575,14 +519,6 @@
   // IMPORTANT: Use UTC operations to avoid timezone issues
   let parsedDtend: Date | null = null;
   if (isAllDay && event.end) {
-<<<<<<< HEAD
-    const endDate = new Date(event.end);
-    endDate.setHours(0, 0, 0, 0);
-
-    const exclusiveEnd = new Date(endDate);
-    exclusiveEnd.setDate(exclusiveEnd.getDate() + 1);
-    parsedDtend = exclusiveEnd;
-=======
     const startUTC = Date.UTC(
       event.start.getUTCFullYear(),
       event.start.getUTCMonth(),
@@ -618,7 +554,6 @@
         ),
       );
     }
->>>>>>> 9de5011a
   } else if (!isAllDay) {
     parsedDtend = event.end;
   }
@@ -649,6 +584,7 @@
   };
 }
 
+// ============================================================================
 // JSON SERIALIZATION HELPERS
 // ============================================================================
 
